--- conflicted
+++ resolved
@@ -65,26 +65,22 @@
 
 Download MPT-7B model files(13 GB) and generate model archive(9.83 GB) for it:
 ```
-python3 $WORK_DIR/llm/download.py --model_name mpt_7b --output /mnt/llm --repo_version <repo_commit_id>
+python3 $WORK_DIR/llm/download.py --model_name mpt_7b --output /mnt/llm
 ```
 Download Falcon-7B model files(14 GB) and generate model archive(10.69 GB) for it:
 ```
-python3 $WORK_DIR/llm/download.py --model_name falcon_7b --output /mnt/llm --repo_version <repo_commit_id>
+python3 $WORK_DIR/llm/download.py --model_name falcon_7b --output /mnt/llm
 ```
 Download Llama2-7B model files(26 GB) and generate model archive(9.66 GB) for it:
 ```
-python3 $WORK_DIR/llm/download.py --model_name llama2_7b --output /mnt/llm --repo_version <repo_commit_id> --hf_token <token_value>
+python3 $WORK_DIR/llm/download.py --model_name llama2_7b --output /mnt/llm --hf_token <token_value>
 ```
 
 #### Start and run Kubeflow Serving
 
 Run the following command for starting Kubeflow serving and running inference on the given input:
 ```
-<<<<<<< HEAD
-bash run.sh  -n <MODEL_NAME> -d <INPUT_PATH> -g <NUM_GPUS> -f <NFS_ADDRESS_WITH_SHARE_PATH> -m <NFS_LOCAL_MOUNT_LOCATION> -e <KUBE_DEPLOYMENT_NAME> [OPTIONAL -v <REPO_COMMIT_ID> -k]
-=======
-bash run.sh  -n <MODEL_NAME> -g <NUM_GPUS> -f <NFS_ADDRESS_WITH_SHARE_PATH> -e <KUBE_DEPLOYMENT_NAME> [OPTIONAL -d <INPUT_PATH>]
->>>>>>> 4a638b7d
+bash run.sh  -n <MODEL_NAME> -g <NUM_GPUS> -f <NFS_ADDRESS_WITH_SHARE_PATH> -m <NFS_LOCAL_MOUNT_LOCATION> -e <KUBE_DEPLOYMENT_NAME> [OPTIONAL -d <INPUT_PATH> -v <REPO_COMMIT_ID>]
 ```
 - n:    Name of model
 - d:    Absolute path of input data folder (Optional)
@@ -101,27 +97,15 @@
 
 For 1 GPU Inference with official MPT-7B model and keep inference server alive:
 ```
-<<<<<<< HEAD
-bash $WORK_DIR/llm/run.sh -n mpt_7b -d data/translate -g 1 -e llm-deploy -f '1.1.1.1:/llm' -m /mnt/llm -v <repo_commit_id> -k
+bash $WORK_DIR/llm/run.sh -n mpt_7b -d data/translate -g 1 -e llm-deploy -f '1.1.1.1:/llm' -m /mnt/llm
 ```
 For 1 GPU Inference with official Falcon-7B model and keep inference server alive:
 ```
-bash $WORK_DIR/llm/run.sh -n falcon_7b -d data/qa -g 1 -e llm-deploy -f '1.1.1.1:/llm' -m /mnt/llm -v <repo_commit_id> -k
+bash $WORK_DIR/llm/run.sh -n falcon_7b -d data/qa -g 1 -e llm-deploy -f '1.1.1.1:/llm' -m /mnt/llm
 ```
 For 1 GPU Inference with official Llama2-7B model and keep inference server alive:
 ```
-bash $WORK_DIR/llm/run.sh -n llama2_7b -d data/summarize -g 1 -e llm-deploy -f '1.1.1.1:/llm' -m /mnt/llm -v <repo_commit_id> -k
-=======
-bash $WORK_DIR/llm/run.sh -n mpt_7b -d data/translate -g 1 -e llm-deploy -f '1.1.1.1:/llm'
-```
-For 1 GPU Inference with official Falcon-7B model and keep inference server alive:
-```
-bash $WORK_DIR/llm/run.sh -n falcon_7b -d data/qa -g 1 -e llm-deploy -f '1.1.1.1:/llm'
-```
-For 1 GPU Inference with official Llama2-7B model and keep inference server alive:
-```
-bash $WORK_DIR/llm/run.sh -n llama2_7b -d data/summarize -g 1 -e llm-deploy -f '1.1.1.1:/llm'
->>>>>>> 4a638b7d
+bash $WORK_DIR/llm/run.sh -n llama2_7b -d data/summarize -g 1 -e llm-deploy -f '1.1.1.1:/llm' -m /mnt/llm
 ```
 
 #### Inference Check
