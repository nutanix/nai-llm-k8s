--- conflicted
+++ resolved
@@ -25,11 +25,7 @@
           python-version: 3.11
 
       - name: Install Python dependencies
-<<<<<<< HEAD
-        run: pip install --no-cache-dir pytest black pylint torchserve==0.8.2 torch==2.0.1 transformers==4.36.0 -r llm/requirements.txt
-=======
-        run: pip install --no-cache-dir pytest black pylint torchserve==0.8.2 torch==2.0.1 transformers==4.33.0 -r llm/requirements.txt -r demo/requirements.txt
->>>>>>> 3fe6dcda
+        run: pip install --no-cache-dir pytest black pylint torchserve==0.8.2 torch==2.0.1 transformers==4.36.0 -r llm/requirements.txt -r demo/requirements.txt
         
       - name: Run pylint
         run: |
