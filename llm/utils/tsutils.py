"""
Utility functions for running inference and getiing model parameters
"""
import os
import sys
import json
import collections
import requests


def run_inference_v2(
    model_name, file_name, connection_params, timeout=120, debug=False
):
    """
    This function runs inference using a specified model via a REST API
    Args:
        model_name (str): The name of the model to run inference.
        file_name (str): The file containing input data in JSON format.
        connection_params(dict): Dictionary containing the following:
            protocol (str, optional): The communication protocol (default is "http").
            host (str, optional): The host where the inference
                                service is running (default is "localhost").
            port (int, optional): The port to connect to (default is 8080).
            headers (dict, optional): Additional HTTP headers to include in the request.
        timeout (int, optional): The maximum time to wait for the
                                 response in seconds (default is 120).
        debug (bool, optional): Whether to enable debugging output (default is False).
    Returns:
    dict: The response from the inference service, typically containing the inference results.
    """
    if debug:
        print(f"## Running inference on {model_name} model \n")

    url = (
        f"{connection_params['protocol']}://{connection_params['host']}:"
        f"{connection_params['port']}/v2/models/{model_name}/infer"
    )

    if debug:
        print("Url", url)
    with open(file_name, "r", encoding="utf-8") as f:
        data = json.load(f)
        if debug:
            print("Data", data, "\n")

    response = requests.post(
        url, json=data, headers=connection_params["headers"], timeout=timeout
    )
    if debug:
        print(response, "\n")
    return response


def get_model_params(model_name):
    """
    This function reads the model parameters from model_config.json and stores then in a dict.
    Args:
        model_name (str): The name of the model whose parameters are needed.
    Returns:
    dict: contains the repo_version, temperature,
          repetition penalty, top_p and max new tokens of the model.
    """
    model_params = collections.defaultdict(str)

    dirpath = os.path.dirname(__file__)
    with open(
        os.path.join(dirpath, "../model_config.json"), "r", encoding="utf-8"
    ) as file:
        model_config = json.loads(file.read())
        if model_name in model_config:
            model_params["repo_version"] = model_config[model_name]["repo_version"]
<<<<<<< HEAD
        else:
            print(
                "## Please check your model name, it should be one of the following : "
            )
            print(list(model_config.keys()))
            sys.exit(1)
=======
>>>>>>> 56fca7f2
        if model_name in model_config and "model_params" in model_config[model_name]:
            param_config = model_config[model_name]["model_params"]
            if "temperature" in param_config:
                model_params["temperature"] = param_config["temperature"]

            if "repetition_penalty" in param_config:
                model_params["repetition_penalty"] = param_config["repetition_penalty"]

            if "top_p" in param_config:
                model_params["top_p"] = param_config["top_p"]

            if "max_new_tokens" in param_config:
                model_params["max_new_tokens"] = param_config["max_new_tokens"]

    return model_params<|MERGE_RESOLUTION|>--- conflicted
+++ resolved
@@ -69,15 +69,13 @@
         model_config = json.loads(file.read())
         if model_name in model_config:
             model_params["repo_version"] = model_config[model_name]["repo_version"]
-<<<<<<< HEAD
         else:
             print(
                 "## Please check your model name, it should be one of the following : "
             )
             print(list(model_config.keys()))
             sys.exit(1)
-=======
->>>>>>> 56fca7f2
+
         if model_name in model_config and "model_params" in model_config[model_name]:
             param_config = model_config[model_name]["model_params"]
             if "temperature" in param_config:
