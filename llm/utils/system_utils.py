--- conflicted
+++ resolved
@@ -78,11 +78,7 @@
     This function provides a list of file names in a directory
     and its sub-directories
     Args:
-<<<<<<< HEAD
-        directory (str): The path to the directory.
-=======
         path (str): The path to the directory.
->>>>>>> 4d81b3a7
     Returns:
         ["file.txt", "sub-directory/file.txt"]
     """
