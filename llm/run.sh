--- conflicted
+++ resolved
@@ -8,11 +8,7 @@
 
 function helpFunction()
 {
-<<<<<<< HEAD
-    echo "Usage: $0 -n <MODEL_NAME>  -g <NUM_OF_GPUS> -f <NFS_ADDRESS_WITH_SHARE_PATH> -m <NFS_LOCAL_MOUNT_LOCATION> -e <KUBE_DEPLOYMENT_NAME> [OPTIONAL -d <INPUT_DATA_ABSOLUTE_PATH> -v <REPO_COMMIT_ID>]"
-=======
-    echo "Usage: $0 -n <MODEL_NAME>  -g <NUM_OF_GPUS> -f <NFS_ADDRESS_WITH_SHARE_PATH> -m <NFS_LOCAL_MOUNT_LOCATION> -e <KUBE_DEPLOYMENT_NAME> [OPTIONAL -d <INPUT_DATA_ABSOLUTE_PATH> -v <REPO_COMMIT_ID> -t <Your_HuggingFace_Hub_Token> -q <QUANTIZE_BITS>]"
->>>>>>> d905b6f2
+    echo "Usage: $0 -n <MODEL_NAME>  -g <NUM_OF_GPUS> -f <NFS_ADDRESS_WITH_SHARE_PATH> -m <NFS_LOCAL_MOUNT_LOCATION> -e <KUBE_DEPLOYMENT_NAME> [OPTIONAL -d <INPUT_DATA_ABSOLUTE_PATH> -v <REPO_COMMIT_ID> -q <QUANTIZE_BITS>]"
     echo -e "\t-f NFS server address with share path information"
     echo -e "\t-m Absolute path to the NFS local mount location"
     echo -e "\t-e Name of the deployment metadata"
@@ -21,11 +17,7 @@
     echo -e "\t-d Absolute path to the inputs folder that contains data to be predicted."
     echo -e "\t-g Number of gpus to be used to execute. Set 0 to use cpu"
     echo -e "\t-v Commit id of the HuggingFace Repo."
-<<<<<<< HEAD
-=======
-    echo -e "\t-t Your HuggingFace token (Required only for LLAMA2 model)."
     echo -e "\t-q BitsAndBytes Quantization Precision (4 or 8)"
->>>>>>> d905b6f2
     exit 1 # Exit script after printing help
 }
 
@@ -71,27 +63,16 @@
         exec_cmd+=" --repo_version $repo_version"
     fi
 
-<<<<<<< HEAD
-=======
-    if [ ! -z $hf_token ] ; then
-        exec_cmd+=" --hf_token $hf_token"
-    fi
-
     if [ ! -z $quantize_bits ] ; then
         exec_cmd+=" --quantize_bits $quantize_bits"
     fi
 
->>>>>>> d905b6f2
     echo "Running the Inference script";
     $exec_cmd
 }
 
 # Entry Point
-<<<<<<< HEAD
-while getopts ":n:v:m:d:g:f:e:" opt;
-=======
-while getopts ":n:v:m:t:d:g:f:e:q:" opt;
->>>>>>> d905b6f2
+while getopts ":n:v:m:d:g:f:e:q:" opt;
 do
    case "$opt" in
         n ) model_name="$OPTARG" ;;
@@ -101,11 +82,7 @@
         e ) deploy_name="$OPTARG" ;;
         v ) repo_version="$OPTARG" ;;
         m ) mount_path="$OPTARG" ;;
-<<<<<<< HEAD
-=======
-        t ) hf_token="$OPTARG" ;;
         q ) quantize_bits="$OPTARG" ;;
->>>>>>> d905b6f2
         ? ) helpFunction ;; # Print helpFunction in case parameter is non-existent
    esac
 done
