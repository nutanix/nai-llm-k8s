"""
Orchestrates the deployment and inference of a LLM 
in a Kubernetes cluster by performing tasks such as creating 
persistent storage, registering the model, and running inference.
"""
import argparse
import sys
import os
import time
from typing import List, Dict
import tqdm
import utils.tsutils as ts
from utils.system_utils import check_if_path_exists, get_all_files_in_directory
from kubernetes import client, config
from kserve import (
    KServeClient,
    constants,
    V1beta1PredictorSpec,
    V1beta1TorchServeSpec,
    V1beta1InferenceServiceSpec,
    V1beta1InferenceService,
)

CONFIG_DIR = "config"
CONFIG_FILE = "config.properties"
MODEL_STORE_DIR = "model-store"
PATH_TO_SAMPLE = "../data/qa/sample_text1.json"

kubMemUnits = ["Ei", "Pi", "Ti", "Gi", "Mi", "Ki"]


def get_inputs_from_folder(input_path: str) -> List:
    """
    Retrieve a list of file paths of inputs for inference within a specified directory.

    Args:
      input_path (str): The path to the directory containing the files.

    Returns:
      List[str]: A list of file paths within the input directory.
    """
    return (
        [
            os.path.join(input_path, item)
            for item in get_all_files_in_directory(input_path)
        ]
        if input_path
        else []
    )


def update_repo_version(model_info: Dict, mount_path: str) -> str:
    """
    Check if the model files for a specific commit ID exist in the given directory and
    updates the repo_version to it's complete form.

    Args:
      model_info(dict): A dictionary containing the following:
        model_name (str): The name of the model.
        repo_version (str): The commit ID of HuggingFace repo of the model.
        repo_id (str): The repo id.
      mount_path (str): The local file server mount path where the model files are expected.
    Raises:
        sys.exit(1): If the model files do not exist, the
                     function will terminate the program with an exit code of 1.
    """
    model_path = os.path.join(mount_path, model_info["model_name"])

    # Compare the directory name with given repo_version
    for full_repo_version in os.listdir(model_path):
        if full_repo_version.startswith(model_info["repo_version"]) and os.path.isdir(
            os.path.join(model_path, full_repo_version)
        ):
            model_info["repo_version"] = full_repo_version
            break
    print(model_info)

    if not os.path.exists(os.path.join(model_path, model_info["repo_version"])):
        print(
            f"## ERROR: The {model_info['model_name']} model files for given commit ID "
            "are not downloaded"
        )
        sys.exit(1)
    return model_info["repo_version"]


def create_pv(
    core_api: client.CoreV1Api,
    deploy_name: str,
    storage: str,
    nfs_server: str,
    nfs_path: str,
) -> None:
    """
    This function creates a Persistent Volume using the provided parameters.

    Args:
      core_api: The Kubernetes CoreV1Api instance.
      deploy_name (str): Name of the PV.
      storage (str): Storage capacity for the PV.
      nfs_server (str): Server address for the NFS storage.
      nfs_path (str): Path on the NFS server to mount.
    """
    # Create Persistent Volume
    persistent_volume = client.V1PersistentVolume(
        api_version="v1",
        kind="PersistentVolume",
        metadata=client.V1ObjectMeta(name=deploy_name, labels={"storage": "nfs"}),
        spec=client.V1PersistentVolumeSpec(
            capacity={"storage": storage},
            access_modes=["ReadWriteMany"],
            persistent_volume_reclaim_policy="Retain",
            nfs=client.V1NFSVolumeSource(path=nfs_path, server=nfs_server),
        ),
    )

    core_api.create_persistent_volume(body=persistent_volume)


def create_pvc(core_api: client.CoreV1Api, deploy_name: str, storage: str) -> None:
    """
    This function creates a Persistent Volume Claim using the provided parameters.

    Args:
      core_api: The Kubernetes CoreV1Api instance.
      deploy_name (str): Name of the PVC.
      storage (str): Storage capacity for the PV.
    """
    # Create Persistent Volume Claim
    persistent_volume_claim = client.V1PersistentVolumeClaim(
        api_version="v1",
        kind="PersistentVolumeClaim",
        metadata=client.V1ObjectMeta(name=deploy_name),
        spec=client.V1PersistentVolumeClaimSpec(
            storage_class_name="",
            access_modes=["ReadWriteMany"],
            resources=client.V1ResourceRequirements(requests={"storage": storage}),
            selector=client.V1LabelSelector(match_labels={"storage": "nfs"}),
        ),
    )

    core_api.create_namespaced_persistent_volume_claim(
        body=persistent_volume_claim, namespace="default"
    )


def create_isvc(
    deploy_name: str, model_info: Dict, deployment_resources: Dict, model_params: Dict
) -> None:
    """
    This function creates a inference service a PyTorch Predictor that expose LLMs
    as RESTful APIs, allowing to make predictions using the deployed LLMs.
    The PyTorch Predictor specifies the model's storage URI, environment and resource
    requirements (CPU and memory limits and requests).

    Args:
      deploy_name (str): Name of the inference service.
      model_info(dict): A dictionary containing the following:
        model_name (str): The name of the model whose inference service is to be created.
        repo_version (str): The commit ID of HuggingFace repo of the model.
      deployment_resources (dict): Dictionary containing number of cpus,
                                   memory and number of gpus to be used
                                   for the inference service.
      model_params(dict): Dictionary containing parameters of the model
    """
    if model_params["is_custom"]:
        storageuri = f"pvc://{deploy_name}/{model_info['model_name']}"
    else:
        storageuri = f"pvc://{deploy_name}/{model_info['model_name']}/{model_info['repo_version']}"
    default_model_spec = V1beta1InferenceServiceSpec(
        predictor=V1beta1PredictorSpec(
            pytorch=V1beta1TorchServeSpec(
                protocol_version="v2",
                storage_uri=storageuri,
                env=[
                    client.V1EnvVar(name="TS_SERVICE_ENVELOPE", value="body"),
                    client.V1EnvVar(
                        name="TS_NUMBER_OF_GPU", value=str(deployment_resources["gpus"])
                    ),
                    client.V1EnvVar(
                        name="NAI_TEMPERATURE", value=str(model_params["temperature"])
                    ),
                    client.V1EnvVar(
                        name="NAI_REP_PENALTY",
                        value=str(model_params["repetition_penalty"]),
                    ),
                    client.V1EnvVar(name="NAI_TOP_P", value=str(model_params["top_p"])),
                    client.V1EnvVar(
                        name="NAI_MAX_TOKENS", value=str(model_params["max_new_tokens"])
                    ),
                    client.V1EnvVar(
                        name="NAI_QUANTIZATION",
                        value=str(model_params["quantize_bits"]),
                    ),
                ],
                resources=client.V1ResourceRequirements(
                    limits={
                        "cpu": deployment_resources["cpus"],
                        "memory": deployment_resources["memory"],
                        "nvidia.com/gpu": deployment_resources["gpus"],
                    },
                    requests={
                        "cpu": deployment_resources["cpus"],
                        "memory": deployment_resources["memory"],
                        "nvidia.com/gpu": deployment_resources["gpus"],
                    },
                ),
            )
        )
    )

    isvc = V1beta1InferenceService(
        api_version=constants.KSERVE_V1BETA1,
        kind=constants.KSERVE_KIND,
        metadata=client.V1ObjectMeta(name=deploy_name, namespace="default"),
        spec=default_model_spec,
    )

    kserve = KServeClient(client_configuration=config.load_kube_config())
    kserve.create(isvc, watch=True)


def execute_inference_on_inputs(
    model_inputs: List,
    model_name: str,
    deploy_name: str,
    retry: bool = False,
    debug: bool = False,
) -> bool:
    """
    This function sends a list of model inputs to a specified model deployment using the KServe
    and gets the inference results. It is used to run inference on a LLM deployed in
    a Kubernetes cluster.
    Args:
        model_inputs (list): A list of input data path for the model.
        model_name (str): The name of the model to perform inference on.
        deploy_name (str): The name of the inference service where the model is deployed.
        retry (bool, optional): If True, the function will retry running inference on the model
                                in case of a failure. If False, the function will exit with
                                an error message on the first failure. Default is False.
        debug (bool, optional): If True, the function will print debug information during execution.
                                Default is False.

    Returns:
        bool: True if inference was successfully executed on all input data; False if at least
              one inference attempt failed.

    Raises:
        sys.exit(1): If the `retry` parameter is set to False, and an inference attempt fails, the
                     function will terminate the program with an exit code of 1.
    """
    for model_input in model_inputs:
        host = os.environ.get("INGRESS_HOST")
        port = os.environ.get("INGRESS_PORT")

        kserve = KServeClient(client_configuration=config.load_kube_config())
        obj = kserve.get(name=deploy_name, namespace="default")
        service_hostname = obj["status"]["url"].split("/")[2:][0]
        headers = {
            "Content-Type": "application/json; charset=utf-8",
            "Host": service_hostname,
        }
        connection_params = {
            "protocol": "http",
            "host": host,
            "port": port,
            "headers": headers,
        }
        response = ts.run_inference_v2(
            model_name,
            model_input,
            connection_params,
            debug=debug,
        )
        if response and response.status_code == 200:
            if debug:
                print(
                    f"## Successfully ran inference on {model_name} model. \n\n"
                    f"Output - {response.text}\n\n"
                )

            is_success = True
        else:
            if not retry:
                if debug:
                    print(f"## Failed to run inference on {model_name} - model \n")
                sys.exit(1)
            is_success = False
    return is_success


def health_check(model_name: str, deploy_name: str, model_timeout: int) -> None:
    """
    This function checks if the model is registered or not.

    Args:
      model_name (str): The name of the model that is being registered.
      deploy_name (str): The name of the inference service where the model is deployed.
      model_timeout (int): Maximum amount of time to wait for a response from inference service,

    Raises:
        sys.exit(1): If health check fails after multiple retries for model, the
                     function will terminate the program with an exit code of 1.
    """
    model_input = os.path.join(os.path.dirname(__file__), PATH_TO_SAMPLE)

    retry_count = 0
    sleep_time = 15
    success = False
    total_tries = model_timeout / sleep_time
    progress_bar = tqdm.tqdm(
        total=total_tries,
        unit="check",
        desc="Waiting for Model to be ready",
        bar_format="{desc}: |{bar}| {n_fmt}/{total_fmt} checks",
    )
    while not success and retry_count * sleep_time < model_timeout:
        success = execute_inference_on_inputs(
            [model_input], model_name, deploy_name, retry=True
        )

        if not success:
            time.sleep(sleep_time)
            retry_count += 1
            progress_bar.update(1)

    if success:
        progress_bar.update(total_tries - retry_count)
        progress_bar.close()
        print("\n## Health check passed. Model deployed.\n")
    else:
        progress_bar.close()
        print(
            f"\n## Failed health check after multiple retries for model - {model_name} \n"
        )
        sys.exit(1)


def execute(params: argparse.Namespace) -> None:
    """
    This function orchestrates the deployment and inference of a LLM
    in a Kubernetes cluster by performing tasks such as creating
    persistent storage, registering the model, and running inference.

    Args:
        params (argparse.Namespace): An object containing command-line arguments and options.

    Returns:
        None
    """
    if not any(unit in params.mem for unit in kubMemUnits):
        print("container memory unit has to be one of", kubMemUnits)
        sys.exit(1)

    deployment_resources = {}
    deployment_resources["gpus"] = params.gpu
    deployment_resources["cpus"] = params.cpu
    deployment_resources["memory"] = params.mem

    nfs_server, nfs_path = params.nfs.split(":")
    deploy_name = params.deploy_name

    model_info = {}
    model_info["model_name"] = params.model_name
    model_info["repo_version"] = params.repo_version

    input_path = params.data
    mount_path = params.mount_path
    model_timeout = params.model_timeout
    quantize_bits = params.quantize_bits

    check_if_path_exists(mount_path, "local nfs mount", is_dir=True)
    if not nfs_path or not nfs_server:
        print(
            "NFS server and share path was not provided in accepted format - <address>:<share_path>"
        )
        sys.exit(1)

    storage = "100Gi"

    model_params = ts.get_model_params(model_info["model_name"])

    if not model_params["is_custom"]:
        if not model_info["repo_version"]:
            model_info["repo_version"] = model_params["repo_version"]
        model_info["repo_id"] = model_params["repo_id"]
        model_info["repo_version"] = update_repo_version(model_info, mount_path)

    if quantize_bits and int(quantize_bits) not in [4, 8]:
        print(
            "## Quantization precision bits should be either 4 or 8."
            " Default precision used is 16 (bfloat16)"
        )
        sys.exit(1)
    elif quantize_bits and not deployment_resources["gpus"]:
        print("## BitsAndBytes Quantization requires GPUs")
        sys.exit(1)
    else:
        model_params["quantize_bits"] = quantize_bits

    config.load_kube_config()
    core_api = client.CoreV1Api()

    create_pv(core_api, deploy_name, storage, nfs_server, nfs_path)
    create_pvc(core_api, deploy_name, storage)
    create_isvc(deploy_name, model_info, deployment_resources, model_params)

    print("\nWait for model registration to complete, will take some time. \n")
    health_check(model_info["model_name"], deploy_name, model_timeout)

    if input_path:
        check_if_path_exists(input_path, "Input", is_dir=True)
        model_inputs = get_inputs_from_folder(input_path)
        execute_inference_on_inputs(
            model_inputs, model_info["model_name"], deploy_name, debug=True
        )


if __name__ == "__main__":
    # Create the argument parser
    parser = argparse.ArgumentParser(description="Script to generate the yaml.")

    # Add arguments
    parser.add_argument("--nfs", type=str, help="nfs ip address with mount path")
    parser.add_argument("--gpu", type=int, help="number of gpus")
    parser.add_argument("--cpu", type=int, help="number of cpus")
    parser.add_argument("--mem", type=str, help="memory required by the container")
    parser.add_argument("--model_name", type=str, help="name of the model to deploy")
    parser.add_argument("--deploy_name", type=str, help="name of the deployment")
    parser.add_argument(
        "--model_timeout",
        type=int,
        help="Max time in seconds before deployment health check is terminated",
    )
    parser.add_argument(
        "--data", type=str, help="data folder for the deployment validation"
    )
    parser.add_argument(
        "--repo_version",
        type=str,
        default=None,
        help="commit id of the HuggingFace Repo",
    )
    parser.add_argument(
        "--mount_path", type=str, help="local path to the nfs mount location"
    )
<<<<<<< HEAD
=======
    parser.add_argument(
        "--hf_token",
        type=str,
        default=None,
        help="HuggingFace Hub token to download LLAMA(2) models",
    )
    parser.add_argument(
        "--quantize_bits",
        type=str,
        default="",
        help="BitsAndBytes Quantization Precision (4 or 8)",
    )
>>>>>>> d905b6f2
    # Parse the command-line arguments
    args = parser.parse_args()
    execute(args)<|MERGE_RESOLUTION|>--- conflicted
+++ resolved
@@ -380,11 +380,40 @@
 
     model_params = ts.get_model_params(model_info["model_name"])
 
+    check_if_path_exists(
+        os.path.join(mount_path, model_info["model_name"]),
+        "model directory",
+        is_dir=True,
+    )
+
     if not model_params["is_custom"]:
         if not model_info["repo_version"]:
             model_info["repo_version"] = model_params["repo_version"]
         model_info["repo_id"] = model_params["repo_id"]
         model_info["repo_version"] = update_repo_version(model_info, mount_path)
+
+    check_if_path_exists(
+        os.path.join(
+            mount_path,
+            model_info["model_name"],
+            model_info["repo_version"],
+            "model-store",
+            f"{model_info['model_name']}.mar",
+        ),
+        "Model Archive file",
+        is_dir=False,
+    )
+    check_if_path_exists(
+        os.path.join(
+            mount_path,
+            model_info["model_name"],
+            model_info["repo_version"],
+            "config",
+            "config.properties",
+        ),
+        "Config file",
+        is_dir=False,
+    )
 
     if quantize_bits and int(quantize_bits) not in [4, 8]:
         print(
@@ -444,21 +473,12 @@
     parser.add_argument(
         "--mount_path", type=str, help="local path to the nfs mount location"
     )
-<<<<<<< HEAD
-=======
-    parser.add_argument(
-        "--hf_token",
-        type=str,
-        default=None,
-        help="HuggingFace Hub token to download LLAMA(2) models",
-    )
     parser.add_argument(
         "--quantize_bits",
         type=str,
         default="",
         help="BitsAndBytes Quantization Precision (4 or 8)",
     )
->>>>>>> d905b6f2
     # Parse the command-line arguments
     args = parser.parse_args()
     execute(args)