import argparse
import sys
import os
import time
import json
import utils.tsutils as ts
from utils.system_utils import check_if_path_exists
from kubernetes import client, config
from kserve import KServeClient, constants, V1beta1PredictorSpec, V1beta1TorchServeSpec, V1beta1InferenceServiceSpec, V1beta1InferenceService

CONFIG_DIR = 'config'
CONFIG_FILE = 'config.properties'
MODEL_STORE_DIR = 'model-store'
PATH_TO_SAMPLE = '../data/qa/sample_text1.json'

kubMemUnits = ['Ei', 'Pi', 'Ti', 'Gi', 'Mi', 'Ki']

def get_inputs_from_folder(input_path):
    return [os.path.join(input_path, item) for item in os.listdir(input_path)] if input_path else []

def check_if_valid_version(model_name, repo_version, mount_path):
    model_spec_path = os.path.join(mount_path, model_name, repo_version)
    if not os.path.exists(model_spec_path):
        print(f"## ERROR: The {model_name} model files for given commit ID are not downloaded")
        sys.exit(1)

def create_pv(core_api, deploy_name, storage, nfs_server, nfs_path):
    # Create Persistent Volume
    persistent_volume = client.V1PersistentVolume(
        api_version='v1',
        kind='PersistentVolume',
        metadata=client.V1ObjectMeta(
            name=deploy_name, 
            labels={
                "storage": "nfs"
            }
        ),
        spec=client.V1PersistentVolumeSpec(
            capacity={
                "storage": storage
            },
            access_modes=["ReadWriteMany"],
            persistent_volume_reclaim_policy='Retain',
            nfs=client.V1NFSVolumeSource(
                path=nfs_path,
                server=nfs_server
            )
        )
    )

    core_api.create_persistent_volume(body=persistent_volume)


def create_pvc(core_api, deploy_name, storage):
    # Create Persistent Volume Claim
    persistent_volume_claim = client.V1PersistentVolumeClaim(
        api_version='v1',
        kind='PersistentVolumeClaim',
        metadata=client.V1ObjectMeta(
            name=deploy_name
        ),
        spec=client.V1PersistentVolumeClaimSpec(
            storage_class_name="",
            access_modes=["ReadWriteMany"],
            resources=client.V1ResourceRequirements(
                requests={
                    "storage": storage
                }
            ),
            selector=client.V1LabelSelector(
                match_labels={
                    "storage": "nfs"
                }
            )
        )
    )

    core_api.create_namespaced_persistent_volume_claim(body=persistent_volume_claim, namespace='default')


def create_isvc(deploy_name, model_name, repo_version, cpus, memory, gpus, model_params):
    storageuri = f'pvc://{deploy_name}/{model_name}/{repo_version}'
    default_model_spec = V1beta1InferenceServiceSpec(
        predictor=V1beta1PredictorSpec(
            pytorch=V1beta1TorchServeSpec(
                protocol_version='v2',
                storage_uri=storageuri,
                env=[
                    client.V1EnvVar(
                        name='TS_SERVICE_ENVELOPE',
                        value='body'
                    ),
                    client.V1EnvVar(
                        name='TS_NUMBER_OF_GPU',
                        value=str(gpus)
                    ),
                    client.V1EnvVar(
                        name='NAI_TEMPERATURE',
                        value=str(model_params["temperature"])
                    ),
                    client.V1EnvVar(
                        name='NAI_REP_PENALTY',
                        value=str(model_params["repetition_penalty"])
                    ),
                    client.V1EnvVar(
                        name='NAI_TOP_P',
                        value=str(model_params["top_p"])
                    ),
                    client.V1EnvVar(
                        name='NAI_MAX_TOKENS',
                        value=str(model_params["max_new_tokens"])
                    )
                ],
                resources=client.V1ResourceRequirements(
                    limits={
                        "cpu": cpus,
                        "memory": memory,
                        "nvidia.com/gpu": gpus
                    },
                    requests={
                        "cpu": cpus,
                        "memory": memory,
                        "nvidia.com/gpu": gpus
                    }
                )
            )
        )
    )

    isvc = V1beta1InferenceService(api_version=constants.KSERVE_V1BETA1,
        kind=constants.KSERVE_KIND,
        metadata=client.V1ObjectMeta(name=deploy_name, namespace='default'),
        spec=default_model_spec)


    kserve = KServeClient(client_configuration=config.load_kube_config())
    kserve.create(isvc, watch=True)

def execute_inference_on_inputs(model_inputs, model_name, deploy_name, retry=False, debug=False):
    for input in model_inputs:    
        host = os.environ.get('INGRESS_HOST')
        port = os.environ.get('INGRESS_PORT')

        kserve = KServeClient(client_configuration=config.load_kube_config())
        obj=kserve.get(name=deploy_name, namespace='default')
        service_hostname = obj['status']['url'].split('/')[2:][0]
        headers = {"Content-Type": "application/json; charset=utf-8", "Host": service_hostname}

        response = ts.run_inference_v2(model_name, input, protocol="http", host=host, port=port, headers=headers, debug=debug)
        if response and response.status_code == 200:
            not retry and print(f"## Successfully ran inference on {model_name} model. \n\n Output - {response.text}\n\n")
            return True
        else:
            if not retry:
                print(f"## Failed to run inference on {model_name} - model \n")
                sys.exit(1)
            return False

def health_check(model_name, deploy_name, model_timeout):
    model_input = os.path.join(os.path.dirname(__file__), PATH_TO_SAMPLE)

    retry_count = 0
    sleep_time = 30
    success = False
    while(not success and retry_count * sleep_time < model_timeout):
        success = execute_inference_on_inputs([model_input], model_name, deploy_name, retry=True)

        if not success:
            time.sleep(sleep_time)
            retry_count += 1

    if success:
        print(f"## Health check passed. Model deployed.\n\n")
    else:
        print(f"## Failed health check after multiple retries for model - {model_name} \n")
        sys.exit(1)

def execute(args):
    if not any(unit in args.mem for unit in kubMemUnits):
        print("container memory unit has to be one of", kubMemUnits)
        sys.exit(1)

    gpus = args.gpu
    cpus = args.cpu
    memory = args.mem
    nfs_server, nfs_path = args.nfs.split(':')
    deploy_name = args.deploy_name
    model_name = args.model_name
    input_path = args.data
<<<<<<< HEAD
    repo_version = args.repo_version
    mount_path = args.mount_path
=======
    model_timeout = args.model_timeout

>>>>>>> 4a638b7d
    if not nfs_path or not nfs_server:
        print("NFS server and share path was not provided in accepted format - <address>:<share_path>")
        sys.exit(1)

    storage = '100Gi'

    model_params = ts.get_model_params(model_name)
    if not repo_version:
       repo_version = model_params["repo_version"]

    check_if_valid_version(model_name, repo_version, mount_path)

    config.load_kube_config()
    core_api = client.CoreV1Api()

    create_pv(core_api, deploy_name, storage, nfs_server, nfs_path)
    create_pvc(core_api, deploy_name, storage)
    create_isvc(deploy_name, model_name, repo_version, cpus, memory, gpus, model_params)

    print("wait for model registration to complete, will take some time")
    health_check(model_name, deploy_name, model_timeout)

    if input_path:
        check_if_path_exists(input_path, 'Input')
        model_inputs = get_inputs_from_folder(input_path)
        execute_inference_on_inputs(model_inputs, model_name, deploy_name, debug=True)

if __name__ == '__main__':
    # Create the argument parser
    parser = argparse.ArgumentParser(description='Script to generate the yaml.')

    # Add arguments
    parser.add_argument('--nfs', type=str, help='nfs ip address with mount path')
    parser.add_argument('--gpu', type=int, help='number of gpus')
    parser.add_argument('--cpu', type=int, help='number of cpus')
    parser.add_argument('--mem', type=str, help='memory required by the container')
    parser.add_argument('--model_name', type=str, help='name of the model to deploy')
    parser.add_argument('--deploy_name', type=str, help='name of the deployment')
    parser.add_argument('--model_timeout', type=int, help='Max time in seconds before deployment health check is terminated')
    parser.add_argument('--data', type=str, help='data folder for the deployment validation')
    parser.add_argument('--repo_version', type=str, default=None, help='commit id of the HuggingFace Repo')
    parser.add_argument('--mount_path', type=str, help='local path to the nfs mount location')
    # Parse the command-line arguments
    args = parser.parse_args()
    execute(args)<|MERGE_RESOLUTION|>--- conflicted
+++ resolved
@@ -2,11 +2,17 @@
 import sys
 import os
 import time
-import json
 import utils.tsutils as ts
 from utils.system_utils import check_if_path_exists
 from kubernetes import client, config
-from kserve import KServeClient, constants, V1beta1PredictorSpec, V1beta1TorchServeSpec, V1beta1InferenceServiceSpec, V1beta1InferenceService
+from kserve import (
+    KServeClient,
+    constants,
+    V1beta1PredictorSpec,
+    V1beta1TorchServeSpec,
+    V1beta1InferenceServiceSpec,
+    V1beta1InferenceService
+)
 
 CONFIG_DIR = 'config'
 CONFIG_FILE = 'config.properties'
@@ -30,7 +36,7 @@
         api_version='v1',
         kind='PersistentVolume',
         metadata=client.V1ObjectMeta(
-            name=deploy_name, 
+            name=deploy_name,
             labels={
                 "storage": "nfs"
             }
@@ -137,7 +143,7 @@
     kserve.create(isvc, watch=True)
 
 def execute_inference_on_inputs(model_inputs, model_name, deploy_name, retry=False, debug=False):
-    for input in model_inputs:    
+    for input in model_inputs:
         host = os.environ.get('INGRESS_HOST')
         port = os.environ.get('INGRESS_PORT')
 
@@ -146,15 +152,19 @@
         service_hostname = obj['status']['url'].split('/')[2:][0]
         headers = {"Content-Type": "application/json; charset=utf-8", "Host": service_hostname}
 
-        response = ts.run_inference_v2(model_name, input, protocol="http", host=host, port=port, headers=headers, debug=debug)
+        response = ts.run_inference_v2(model_name, input,
+                                       protocol="http", host=host,
+                                       port=port, headers=headers,
+                                       debug=debug)
         if response and response.status_code == 200:
-            not retry and print(f"## Successfully ran inference on {model_name} model. \n\n Output - {response.text}\n\n")
-            return True
+            debug and print(f"## Successfully ran inference on {model_name} model. \n\n Output - {response.text}\n\n")
+            is_success = True
         else:
             if not retry:
                 print(f"## Failed to run inference on {model_name} - model \n")
                 sys.exit(1)
-            return False
+            is_success = False
+    return is_success
 
 def health_check(model_name, deploy_name, model_timeout):
     model_input = os.path.join(os.path.dirname(__file__), PATH_TO_SAMPLE)
@@ -187,13 +197,10 @@
     deploy_name = args.deploy_name
     model_name = args.model_name
     input_path = args.data
-<<<<<<< HEAD
     repo_version = args.repo_version
     mount_path = args.mount_path
-=======
     model_timeout = args.model_timeout
 
->>>>>>> 4a638b7d
     if not nfs_path or not nfs_server:
         print("NFS server and share path was not provided in accepted format - <address>:<share_path>")
         sys.exit(1)
@@ -202,7 +209,7 @@
 
     model_params = ts.get_model_params(model_name)
     if not repo_version:
-       repo_version = model_params["repo_version"]
+        repo_version = model_params["repo_version"]
 
     check_if_valid_version(model_name, repo_version, mount_path)
 
@@ -232,10 +239,14 @@
     parser.add_argument('--mem', type=str, help='memory required by the container')
     parser.add_argument('--model_name', type=str, help='name of the model to deploy')
     parser.add_argument('--deploy_name', type=str, help='name of the deployment')
-    parser.add_argument('--model_timeout', type=int, help='Max time in seconds before deployment health check is terminated')
-    parser.add_argument('--data', type=str, help='data folder for the deployment validation')
-    parser.add_argument('--repo_version', type=str, default=None, help='commit id of the HuggingFace Repo')
-    parser.add_argument('--mount_path', type=str, help='local path to the nfs mount location')
+    parser.add_argument('--model_timeout', type=int,
+                        help='Max time in seconds before deployment health check is terminated')
+    parser.add_argument('--data', type=str,
+                        help='data folder for the deployment validation')
+    parser.add_argument('--repo_version', type=str,
+                        default=None, help='commit id of the HuggingFace Repo')
+    parser.add_argument('--mount_path', type=str,
+                        help='local path to the nfs mount location')
     # Parse the command-line arguments
     args = parser.parse_args()
     execute(args)