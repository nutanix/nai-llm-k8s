--- conflicted
+++ resolved
@@ -21,17 +21,7 @@
     create_folder_if_not_exists,
     delete_directory,
     copy_file,
-<<<<<<< HEAD
     get_all_files_in_directory
-)
-
-CONFIG_DIR = 'config'
-CONFIG_FILE = 'config.properties'
-MODEL_STORE_DIR = 'model-store'
-MODEL_FILES_LOCATION = 'download'
-MODEL_CONFIG_PATH = os.path.join(os.path.dirname(__file__), 'model_config.json')
-FILE_EXTENSIONS_TO_IGNORE = [".safetensors", ".safetensors.index.json", ".h5", ".ot", ".tflite", ".msgpack", ".onnx"]
-=======
 )
 
 CONFIG_DIR = "config"
@@ -39,8 +29,7 @@
 MODEL_STORE_DIR = "model-store"
 MODEL_FILES_LOCATION = "download"
 MODEL_CONFIG_PATH = os.path.join(os.path.dirname(__file__), "model_config.json")
-FILE_EXTENSIONS_TO_IGNORE = [".safetensors", ".safetensors.index.json"]
->>>>>>> 0b0a4f5f
+FILE_EXTENSIONS_TO_IGNORE = [".safetensors", ".safetensors.index.json", ".h5", ".ot", ".tflite", ".msgpack", ".onnx"]
 
 
 def get_ignore_pattern_list(extension_list):
@@ -229,9 +218,6 @@
 
 
 def check_if_model_files_exist(dl_model):
-<<<<<<< HEAD
-    extra_files_list = get_all_files_in_directory(dl_model.model_path)
-=======
     """
     This function compares the list of files in the downloaded model
     directory with the list of files in the HuggingFace repository.
@@ -243,8 +229,7 @@
         bool: True if the downloaded model files match the expected
               repository files, False otherwise.
     """
-    extra_files_list = os.listdir(dl_model.mar_utils.model_path)
->>>>>>> 0b0a4f5f
+    extra_files_list = get_all_files_in_directory(dl_model.model_path)
     hf_api = HfApi()
     repo_files = hf_api.list_repo_files(
         repo_id=dl_model.repo_info.repo_id,
